import warnings
from functools import partial

import onnx
from onnx import numpy_helper
import tensorflow as tf
from onnx.mapping import TENSOR_TYPE_TO_NP_TYPE
import numpy as np
from tensorflow.python.ops.image_ops_impl import ResizeMethodV1


class Operations:
    def make_op(self, op_type, inputs, attrs):
        # print(op_type)
        # print([i.shape for i in inputs])
        # print(attrs)
        # print()
        return getattr(self, 'op_' + op_type.lower())(*inputs, **attrs)

class DataFormat: pass
class OnnxTensor(DataFormat): pass
class OnnxConstant(OnnxTensor): pass
class InterleavedImageBatch(DataFormat): pass

class OptimizationMissingWarning(Warning): pass

def ensure_data_format(tensor, format):
    if issubclass(tensor.data_format, format):
        return tensor
    elif tensor.data_format is OnnxConstant and format is InterleavedImageBatch:
        assert len(tensor.shape) == 4
        out = tensor.transpose([0, 2, 3, 1])
        out.data_format = InterleavedImageBatch
        return out
    elif tensor.data_format is OnnxTensor and format is InterleavedImageBatch:
        assert len(tensor.shape) == 4
        n, c, h, w = tensor.shape
        if h == w == 1 or c == 1:
            out = tf.reshape(tensor, [n, h, w, c])
        else:
            out = tf.transpose(tensor, [0, 2, 3, 1])
            warnings.warn("Transpose inserted. Please report at https://github.com/AxisCommunications/onnx-to-keras/issues", OptimizationMissingWarning)
        out.data_format = InterleavedImageBatch
        return out
    elif tensor.data_format is InterleavedImageBatch and format is OnnxTensor:
        assert len(tensor.shape) == 4
        n, h, w, c = tensor.shape
        if h == w == 1 or c == 1:
            out = tf.reshape(tensor, [n, c, h, w])
        else:
            out = tf.transpose(tensor, [0, 3, 1, 2])
            warnings.warn("Transpose inserted. Please report at https://github.com/AxisCommunications/onnx-to-keras/issues", OptimizationMissingWarning)
        out.data_format = OnnxTensor
        return out
    else:
        raise NotImplementedError

def compatible_data_format(format1, format2):
    return issubclass(format1, format2) or issubclass(format2, format1)

def ensure_compatible_data_format(a, b):
    if compatible_data_format(a.data_format, b.data_format):
        return a, b
    if b.data_format is OnnxConstant:
        if len(b.shape) == 0:
            return a, tf.broadcast_to(b, a.shape)
        else:
            return a, ensure_data_format(b, a.data_format)
    return ensure_data_format(a, b.data_format), b

class Constant(np.ndarray):
    data_format = OnnxConstant

class TfKerasOperations(Operations):
    keras = tf.keras
    make_tflite_compatible = False

    def parse_attr(self, a):
        if a.type == onnx.AttributeProto.INT:
            return a.i
        elif a.type == onnx.AttributeProto.INTS:
            return tuple(a.ints)
        elif a.type == onnx.AttributeProto.FLOAT:
            return a.f
        elif a.type == onnx.AttributeProto.STRING:
            return a.s
        elif a.type == onnx.AttributeProto.TENSOR:
            return self.make_constant(numpy_helper.to_array(a.t))
        else:
            raise NotImplementedError

    def make_constant(self, x):
        return np.asarray(x).view(Constant)

    def make_input(self, shape, dtype, name=None):
        dtype = tf.as_dtype(dtype)
        # XXX: Assumes all inputs are image batches that we want to transpose
        assert len(shape) == 4
        tensor = tf.keras.layers.Input((shape[2], shape[3], shape[1]), shape[0], name, dtype)
        tensor.data_format = InterleavedImageBatch
        return tensor

    def op_conv(self, x, weights, bias=None, kernel_shape=None, strides=None, pads=None, dilations=None, group=None):
        weights = ensure_data_format(weights, OnnxConstant)  # XXX Assumes no ops on weights
        x = ensure_data_format(x, InterleavedImageBatch)
        assert len(kernel_shape) == 2
        assert kernel_shape == weights.shape[2:4]

        conv_args = {
            "strides": strides,
            "dilation_rate": dilations,
            "kernel_size": kernel_shape,
        }

        if group > 1 and group == x.shape[3]: # Dephwise conv
            weights = weights.transpose(2, 3, 0, 1)
            ConvClass = self.keras.layers.DepthwiseConv2D
        elif not self.make_tflite_compatible or group == 1: # Regular conv
            weights = weights.transpose(2, 3, 1, 0)
            conv_args['filters'] = weights.shape[3]
            ConvClass = self.keras.layers.Conv2D
            conv_args['groups'] = group
        else: # Grouped conv
            # Grouped convolutions is supported in tf/keras but not yet supported in tflite
            # https://github.com/tensorflow/tensorflow/issues/40044
            warnings.warn(
                "Grouped conv splitted into {} regular convs for tflite compatibility.",
                OptimizationMissingWarning
            )
            class GroupedConv:
                def __init__(self, **kwargs):
                    self.groups, kwargs['groups'] = kwargs['groups'], 1
                    self.use_bias = kwargs['use_bias']
                    kwargs['filters'] //= self.groups
                    self.filters = kwargs['filters']

                    self.conv_layers = []
                    for _ in range(self.groups):
                        self.conv_layers.append(TfKerasOperations.keras.layers.Conv2D(**kwargs))

                def __call__(self, x):
                    splits = tf.split(x, self.groups, axis=-1)
                    convolved_splits = []
                    for split, layer in zip(splits, self.conv_layers):
                        convolved_splits.append(layer(split))

                    return tf.concat(convolved_splits, -1)

                def set_weights(self, w):
                    n = self.filters
                    for i, layer in enumerate(self.conv_layers):
                        grouped_w = w[0][:, :, :, i*n:(i+1)*n]
                        if self.use_bias:
                            grouped_b = w[1][i*n:(i+1)*n]
                            layer.set_weights([grouped_w.view(np.ndarray), grouped_b.view(np.ndarray)])
                        else:
                            layer.set_weights([grouped_w.view(np.ndarray)])

            weights = weights.transpose(2, 3, 1, 0)
            conv_args['filters'] = weights.shape[3]
            conv_args['groups'] = group
            ConvClass = GroupedConv

        conv_args['use_bias'] = not bias is None

        if pads == (0,0,0,0):
            conv_args['padding'] = 'valid'
        elif (kernel_shape[0] == kernel_shape[1] and pads[0] == pads[1] == pads[2] == pads[3] and
              pads[0] * 2 + 1 == kernel_shape[0] and strides == (1, 1) and dilations == (1, 1)):
            conv_args['padding'] = 'same'
        elif (kernel_shape == (3, 3) and pads == (1,1,1,1) and strides == (2,2) and dilations == (1, 1) and
              x.shape[1] % 2 == 1 and x.shape[2] % 2 == 1):
            conv_args['padding'] = 'same'
        else:
            # ((top_pad, bottom_pad), (left_pad, right_pad))
            pad = self.keras.layers.ZeroPadding2D(((pads[0], pads[2]), (pads[1], pads[3])))
            x = pad(x)
            conv_args['padding'] = 'valid'

        conv = ConvClass(**conv_args)
        out = conv(x)
        out.data_format = InterleavedImageBatch

        if conv_args['use_bias']:
            conv.set_weights([weights.view(np.ndarray), bias.view(np.ndarray)])
        else:
            conv.set_weights([weights.view(np.ndarray)])

        return [out]

    def op_relu(self, x):
        out = self.keras.layers.ReLU()(x)
        out.data_format = x.data_format
        return [out]

    def op_leakyrelu(self, x, alpha):
        out = self.keras.layers.LeakyReLU(alpha=alpha)(x)
        out.data_format = x.data_format
        return [out]

    def op_sigmoid(self, x):
        out = self.keras.activations.sigmoid(x)
        out.data_format = x.data_format
        return [out]

    def op_softmax(self, x, axis):
        out = self.keras.activations.softmax(x, axis=axis)
        out.data_format = x.data_format
        return [out]

    def op_prelu(self, x, alpha):
        alpha = ensure_data_format(alpha, OnnxConstant)  # XXX Assumes no ops on alpha
        if len(alpha) == 1:
            shared = list(range(1, len(x.shape)))
            alpha = alpha.reshape((1,) * (len(x.shape) - 1))
        elif len(alpha) == x.shape[-1]:
            shared = list(range(1, len(x.shape) - 1))
        else:
            raise NotImplementedError
        alpha_initializer = self.keras.initializers.Constant(alpha.view(np.ndarray))
        out = self.keras.layers.PReLU(shared_axes=shared, alpha_initializer=alpha_initializer)(x)
        out.data_format = x.data_format
        return [out]

    def op_maxpool(self, x, kernel_shape, pads, strides, ceil_mode=0):
        assert ceil_mode == 0
        if len(kernel_shape) == 2:
            x = ensure_data_format(x, InterleavedImageBatch)
            if pads == (0, 0, 0, 0):
                padding = 'valid'
            else:
                # ((top_pad, bottom_pad), (left_pad, right_pad))
                pad = self.keras.layers.ZeroPadding2D(((pads[0], pads[2]), (pads[1], pads[3])))
                x = pad(x)
                padding = 'valid'
            out = self.keras.layers.MaxPool2D(kernel_shape, strides, padding)(x)
            out.data_format = InterleavedImageBatch
            return [out]
        else:
            raise NotImplementedError

    def op_concat(self, *tensors, axis):
        if all(t.data_format is InterleavedImageBatch for t in tensors):
            axis = (0, 3, 1, 2)[axis]
            out = self.keras.layers.Concatenate(axis)(list(tensors))
            out.data_format = InterleavedImageBatch
        elif all(t.data_format is OnnxConstant for t in tensors):
            out = self.make_constant(np.concatenate(tensors, axis))
        elif all(t.data_format is OnnxTensor for t in tensors):
            out = tf.concat(tensors, axis)
            out.data_format = OnnxTensor
        else:
            raise NotImplementedError
        return [out]

    def op_convtranspose(self, x, weights, bias=None, kernel_shape=None, strides=None, pads=None, dilations=None,
                         group=None, output_padding=(0, 0)):
        assert kernel_shape is not None
        assert strides is not None
        assert pads is not None
        assert dilations is not None
        assert group is not None
        weights = ensure_data_format(weights, OnnxConstant)  # XXX Assumes no ops on weights
        if bias is None:
            use_bias = False
            bias_initializer = None
        else:
            bias = ensure_data_format(bias, OnnxConstant)  # XXX Assumes no ops on weights
            use_bias = True

        if len(kernel_shape) == 2:
            x = ensure_data_format(x,  InterleavedImageBatch)
            assert kernel_shape == weights.shape[2:4]
            _, h_in, w_in, _ = x.shape
            h_out = (h_in - 1) * strides[0] - 2 * pads[0] + dilations[0] * (kernel_shape[0] - 1) + 1 + output_padding[0]
            w_out=(w_in - 1) * strides[1] - 2 * pads[1] + dilations[1] * (kernel_shape[1] - 1) + 1 + output_padding[1]


            if pads == (0,0,0,0):
                padding = 'valid'
            elif h_out == strides[0] * h_in and w_out == strides[1] * w_in and output_padding==(0,0):
                padding = 'same'
                output_padding = None  # output_padding overrides the padding argument in keras
            else:
                raise NotImplementedError
            # Tf; filter_height, filter_width, out_channels, in_channels
            # Torch: (in_channels, out_channels, kH, kW)
            weights = weights.transpose(2, 3, 1, 0)
            filters = weights.shape[2]
            if group == 1:
                conv = self.keras.layers.Conv2DTranspose(filters, kernel_shape, strides,
                                                         dilation_rate=dilations, padding=padding,
                                                         kernel_initializer='zeros',
                                                         use_bias=use_bias, bias_initializer='zeros',
                                                         output_padding=output_padding)
                out = conv(x)
                if use_bias:
                    conv.set_weights([weights.view(np.ndarray), bias.view(np.ndarray)])
                else:
                    conv.set_weights([weights.view(np.ndarray)])
            else:
                splits = tf.split(x, group, axis=-1)
                convolved_splits = []
                n = weights.shape[3] // group
                assert group * n == weights.shape[3]
                for i, split in enumerate(splits):
                    conv = self.keras.layers.Conv2DTranspose(filters, kernel_shape, strides,
                                                             dilation_rate=dilations, padding=padding,
                                                             kernel_initializer='zeros',
                                                             use_bias=use_bias, bias_initializer='zeros',
                                                             output_padding=output_padding)
                    convolved_splits.append(conv(split))
                    grouped_weights = weights[:, :, :, i*n:(i+1)*n]
                    if use_bias:
                        grouped_bias = bias[i*n:(i+1)*n]
                        conv.set_weights([grouped_weights.view(np.ndarray), grouped_bias.view(np.ndarray)])
                    else:
                        conv.set_weights([grouped_weights.view(np.ndarray)])
                out = tf.concat(convolved_splits, -1)

            assert out.shape[1] == h_out
            assert out.shape[2] == w_out
            out.data_format = InterleavedImageBatch
            return [out]
        else:
            raise NotImplementedError

    def op_batchnormalization(self, x, weight, bias, running_mean, running_var, momentum, epsilon):
        norm = self.keras.layers.BatchNormalization(momentum=momentum, epsilon=epsilon)
        out = norm(x)
        norm.set_weights([weight.view(np.ndarray), bias.view(np.ndarray),
                          running_mean.view(np.ndarray), running_var.view(np.ndarray)])
        out.data_format = x.data_format
        return [out]

    def op_unsqueeze(self, x, axes):
        x = ensure_data_format(x, OnnxTensor)
        out = x
        if isinstance(x, Constant):
            for ax in sorted(axes):
                out = np.expand_dims(out, ax).view(Constant)
            out.data_format = x.data_format
        else:
            for ax in sorted(axes):
                out = self.keras.backend.expand_dims(out, ax)
            out.data_format = OnnxTensor
        return [out]

    def op_clip(self, x, min, max):
        if min == 0:
            out = self.keras.layers.ReLU(max)(x)
        else:
            out = self.keras.backend.clip(x, min, max)
        out.data_format = x.data_format
        return [out]

    def op_add(self, x1, x2):
        x1, x2 = ensure_compatible_data_format(x1, x2)
        out = self.keras.layers.Add()([x1, x2])
        out.data_format = x1.data_format
        return [out]

    def op_sub(self, x1, x2):
        x1, x2 = ensure_compatible_data_format(x1, x2)
        out = self.keras.layers.Subtract()([x1, x2])
        out.data_format = x1.data_format
        return [out]

    def op_reducemean(self, x, axes, keepdims):
        x = ensure_data_format(x, InterleavedImageBatch)
        if axes == (2, 3) and keepdims == 0:
            out = self.keras.layers.GlobalAveragePooling2D()(x)
            out.data_format = OnnxTensor
        else:
            raise NotImplementedError

        return [out]

    def op_gemm(self, x, weights, bias, beta, transB, alpha):
        x = ensure_data_format(x, OnnxTensor)
        if beta == 1.0 and transB == 1 and alpha == 1.0:
            out = self.keras.layers.Dense(weights.shape[0], kernel_initializer='zeros',
                                          bias_initializer='zeros',
                                          weights=[weights.view(np.ndarray).T, bias.view(np.ndarray)])(x)
            out.data_format = OnnxTensor
        else:
            raise NotImplementedError
        return [out]

    def op_pad(self, x, pads, mode, value=0.0):
        x = ensure_data_format(x, InterleavedImageBatch)
        if mode == b'constant' and len(pads) == 8:
            assert len(x.shape) * 2 == len(pads)
            if pads[0] == pads[1] == pads[4] == pads[5] == 0:
                # ((top_pad, bottom_pad), (left_pad, right_pad))
                if value == 0.0:
                    paddings = ((pads[2], pads[6]), (pads[3], pads[7]))
                    out = self.keras.layers.ZeroPadding2D(paddings)(x)
                else:
                    paddings = ((0,0), (pads[2], pads[6]), (pads[3], pads[7]), (0,0))
                    out = tf.pad(x, paddings, constant_values=value)
            else:
                raise NotImplementedError
        else:
            raise NotImplementedError
        out.data_format = InterleavedImageBatch
        return [out]

    def op_averagepool(self, x, kernel_shape, pads, strides, ceil_mode=0):
        x = ensure_data_format(x, InterleavedImageBatch)
        assert ceil_mode == 0
        if len(x.shape) == 4:
            if pads == (0,0,0,0):
                padding = 'valid'
            else:
                raise NotImplementedError
            out = self.keras.layers.AveragePooling2D(kernel_shape, strides, padding)(x)
        else:
            raise NotImplementedError
        out.data_format = InterleavedImageBatch
        return [out]

    def op_globalaveragepool(self, x):
        x = ensure_data_format(x, InterleavedImageBatch)
        if len(x.shape) == 4:
            out = self.keras.backend.mean(x, axis=[1, 2], keepdims=True)
        else:
            raise NotImplementedError
        out.data_format = InterleavedImageBatch
        return [out]

    def op_flatten(self, x, axis):
        if axis == 1 and len(x.shape) == 4 and x.shape[1] == 1 and x.shape[2] == 1:
            out = self.keras.layers.Flatten()(x)
        else:
            raise NotImplementedError
        out.data_format = OnnxTensor
        return [out]

    def op_slice(self, x, starts, ends, axes=None, steps=None):
        if axes is None:
            axes = range(len(starts))
        if steps is None:
            steps = [1] * len(starts)
        if x.data_format is OnnxConstant:
            if axes != (0,):
                raise NotImplementedError
            out = self.make_constant(x[starts[0]:ends[0]:steps[0]])
        else:
            x = ensure_data_format(x, InterleavedImageBatch)
            if len(x.shape) != 4:
                raise NotImplementedError
            if len(axes) == 1 and starts[0] != ends[0]:
                if axes[0] == 0:
                    out = x[starts[0]:ends[0]:steps[0],:,:,:]
                elif axes[0] == 1:
                    out = x[:,:,:,starts[0]:ends[0]:steps[0]]
                elif axes[0] == 2:
                    out = x[:,starts[0]:ends[0]:steps[0],:,:]
                elif axes[0] == 3:
                    out = x[:,:,starts[0]:ends[0]:steps[0],:]
                else:
                    raise NotImplementedError
            elif tuple(axes) == (2,3) and starts[0] != ends[0] and starts[1] != ends[1]:
                out = x[:,starts[0]:ends[0]:steps[0],starts[1]:ends[1]:steps[1],:]
            else:
                raise NotImplementedError
            out.data_format = InterleavedImageBatch
        return [out]

    def op_constant(self, value):
        out = value
        out.data_format = OnnxConstant
        return [out]

    def op_shape(self, x):
        shape = list(map(int, x.shape))
        if x.data_format is InterleavedImageBatch:
            n, h, w, f = shape
            shape = [n, f, h, w]
        return [self.make_constant(shape)]

    def op_gather(self, x, indices, axis=0):
        if x.data_format is OnnxConstant and axis == 0:
            return [self.make_constant(x[indices])]
        elif x.data_format is OnnxTensor:
            x = tf.gather(x, self.make_constant(indices), axis=axis)
            x.data_format = OnnxTensor
            return [x]
        else:
            raise NotImplementedError

    def op_cast(self, x, to):
        dtype = {
            0: None, # UNDEFINED
            1: np.float,
            2: np.uint8,
            3: np.int8,
            4: np.uint16,
            5: np.int16,
            6: np.int32,
            7: np.int64,
            8: str,
            9: np.bool,
            10: np.float16,
            11: np.double,
            12: np.uint32,
            13: np.uint64,
            14: np.complex64,
            15: np.complex128,
            # // Non-IEEE floating-point format based on IEEE754 single-precision
            # // floating-point number truncated to 16 bits.
            # // This format has 1 sign bit, 8 exponent bits, and 7 mantissa bits.
            #BFLOAT16 = 16;
        }[to]
        if x.data_format is OnnxConstant:
            return [self.make_constant(x.astype(dtype))]
        else:
            out = self.keras.backend.cast(x, dtype)
            out.data_format = x.data_format
            return [out]

    def op_mul(self, a, b):
        if b.shape == ():
            a, b = b, a
        if a.shape == ():
            out = a * b
            out.data_format = b.data_format
            return [out]
        a, b = ensure_compatible_data_format(a, b)
        if a.data_format is OnnxConstant:
            return [self.make_constant(a * b)]
        else:
            out = tf.keras.layers.Multiply()([a, b])
            out.data_format = a.data_format
            return [out]

    def op_floor(self, x):
        x = ensure_data_format(x, OnnxConstant)
        return [self.make_constant(np.floor(x))]

    def op_div(self, a, b):
        a = ensure_data_format(a, OnnxConstant)
        b = ensure_data_format(b, OnnxConstant)
        return [self.make_constant(a / b)]

    def op_upsample(self, x, scales, mode=b'nearest'):
        if mode == b'nearest':
            return self.op_resize(x, None, scales, coordinate_transformation_mode=b'asymmetric', nearest_mode=b'floor')
        if mode == b'linear':
            return self.op_resize(x, None, scales, coordinate_transformation_mode=b'align_corners', mode=b'linear', nearest_mode=b'floor')
        raise NotImplementedError

    def op_resize(self, x, roi, scales=None, sizes=None, *,
                  coordinate_transformation_mode=b"half_pixel", cubic_coeff_a=-0.75, exclude_outside=0,
                  extrapolation_value=0.0, mode=b"nearest", nearest_mode=b"round_prefer_floor"):
        assert cubic_coeff_a == -0.75
        assert exclude_outside == 0
        assert extrapolation_value == 0.0

        x = ensure_data_format(x, InterleavedImageBatch)

        if sizes is None:
            assert scales[0] == scales[1] == 1
            size = [int(x.shape[1] * scales[2]), int(x.shape[2] * scales[3])]
        else:
            assert sizes[0] == x.shape[0]
            assert sizes[1] == x.shape[3]
            size = sizes[2:4]

        if mode == b'nearest' and coordinate_transformation_mode == b'asymmetric' and nearest_mode==b'floor':
            out = tf.compat.v1.image.resize(x, size, ResizeMethodV1.NEAREST_NEIGHBOR)
        elif mode == b'linear' and coordinate_transformation_mode == b'align_corners':
            out = tf.compat.v1.image.resize(x, size, ResizeMethodV1.BILINEAR, align_corners=True)
        else:
            raise NotImplementedError
        out.data_format = InterleavedImageBatch
        return [out]

    def op_equal(self, x, y):
        x, y = ensure_compatible_data_format(x, y)
        out = self.keras.backend.equal(x, y)
        out.data_format = x.data_format
        return [out]
    
    def op_and(self, x, y):
        x, y = ensure_compatible_data_format(x, y)
        out = x & y
        out.data_format = x.data_format
        return [out]

    def op_greater(self, x, y):
        x, y = ensure_compatible_data_format(x, y)
        out = self.keras.backend.greater(x, y)
        out.data_format = x.data_format
        return [out]

    def op_reshape(self, x, shape):
        x = ensure_data_format(x, OnnxTensor)
        assert x.shape[0] == shape[0]
        out = self.keras.layers.Reshape(shape[1:])(x)
        out.data_format = OnnxTensor
        return [out]

    def op_transpose(self, x, perm):
        if x.data_format is InterleavedImageBatch and tuple(perm) == (0, 2, 3, 1):
            x = tf.identity(x)
            x.data_format = OnnxTensor
            return [x]
        x = ensure_data_format(x, OnnxConstant)
        x = tf.transpose(x, perm)
        x.data_format = OnnxConstant
        return [x]

    def op_matmul(self, x1, x2):
        x1 = ensure_data_format(x1, OnnxTensor)
        x2 = ensure_data_format(x2, OnnxTensor)
        if x1.data_format is OnnxConstant:
            x1 = tf.convert_to_tensor(x1)
        if x2.data_format is OnnxConstant:
            x2 = tf.convert_to_tensor(x2)
        if len(x1.shape) == 2:
            assert len(x2.shape) == 2
            out = self.keras.backend.dot(x1, x2)
        elif len(x1.shape) == 3:
            assert len(x2.shape) == 3
            assert x1.shape[0] == x2.shape[0] == 1
            out = self.keras.backend.dot(x1, x2)
            out = tf.reshape(out, (1, out.shape[1], out.shape[3]))
        elif len(x1.shape) == 4:
            assert len(x2.shape) == 4
            assert x1.shape[0] == x2.shape[0] == 1
            assert x1.shape[1] == x2.shape[1] == 1
            out = self.keras.backend.dot(x1, x2)
            out = tf.reshape(out, (1, 1, out.shape[2], out.shape[5]))
        else:
            raise NotImplementedError
        out.data_format = OnnxTensor
        return [out]

    def op_sqrt(self, x):
        out = self.keras.backend.sqrt(x)
        out.data_format = x.data_format
        return [out]

    def op_abs(self, x):
        out = self.keras.backend.abs(x)
        out.data_format = x.data_format
        return [out]

    def op_neg(self, x):
        out = -x
        out.data_format = x.data_format
        return [out]



def onnx2keras(onnx_model, make_tflite_compatible=False):
    tensors = {}
    ops = TfKerasOperations()
    ops.make_tflite_compatible = make_tflite_compatible

    for init in onnx_model.graph.initializer:
        tensors[init.name] = ops.make_constant(numpy_helper.to_array(init))

    model_inputs = []
    for input in onnx_model.graph.input:
        if input.name in tensors:
            continue
        shape = [d.dim_value if (d.dim_value > 0 and d.dim_param == "") else None
                 for d in input.type.tensor_type.shape.dim]
        dtype = TENSOR_TYPE_TO_NP_TYPE[input.type.tensor_type.elem_type]
        tensors[input.name] = ops.make_input(shape, dtype, input.name)
        model_inputs.append(tensors[input.name])

    for node in onnx_model.graph.node:
        inputs = [tensors[i] for i in node.input]
        attrs = {a.name: ops.parse_attr(a) for a in node.attribute}
        output_tensors = ops.make_op(node.op_type, inputs, attrs)
        assert len(output_tensors) == len(node.output)
        for n, t in zip(node.output, output_tensors):
            tensors[n] = t

    outputs = [tensors[o.name] for o in onnx_model.graph.output]
    return tf.keras.models.Model(model_inputs, outputs)

<<<<<<< HEAD
def main(infile, outfile=None, export_saved_model=False, make_tflite_compatible=False):
=======

def verify(keras_model, onnx_model_file, decimals=2):
    import onnxruntime
    onnx_sess = onnxruntime.InferenceSession(onnx_model_file)

    onnx_inputs = onnx_sess.get_inputs()
    keras_inputs = keras_model.input
    if not isinstance(keras_inputs, list):
        keras_inputs = [keras_inputs]

    assert len(keras_inputs) == len(onnx_inputs)

    keras_indata = []
    onnx_indata = {}
    for onnx_input, keras_input in zip(onnx_inputs, keras_inputs):
        assert keras_input.shape[0] == onnx_input.shape[0] # Batch
        assert keras_input.shape[3] == onnx_input.shape[1] # Channels
        assert keras_input.shape[1] == onnx_input.shape[2] # Height
        assert keras_input.shape[2] == onnx_input.shape[3] # Width

        indata = np.random.rand(*keras_input.shape).astype(keras_input.dtype.as_numpy_dtype)
        keras_indata.append(indata)
        onnx_indata[onnx_input.name] = indata.transpose(0, 3, 1, 2)

    onnx_outdata = onnx_sess.run(None, onnx_indata)
    keras_outdata = keras_model.predict(keras_indata)

    if not isinstance(keras_outdata, list):
        keras_outdata = [keras_outdata]

    for onnx_out, keras_out in zip(onnx_outdata, keras_outdata):
        if len(keras_out.shape) == 4:
            warnings.warn("Found 4D output, assuming output is an image, transposing output when verifying model.")
            keras_out = keras_out.transpose(0, 3, 1, 2)
        try:
            np.testing.assert_almost_equal(onnx_out, keras_out, decimals)
            print("Output tensor matches to {} decimals!".format(decimals))
        except Exception as e:
            print(e)


def main(infile, outfile=None, export_saved_model=False, verify_model=True):
>>>>>>> 063f44e0
    if outfile is None:
        outfile = infile[:-5] if infile[-5:] == '.onnx' else infile
        outfile += '.h5'
    model = onnx2keras(onnx.load(infile), make_tflite_compatible)
    if export_saved_model:
        import tensorflow.compat.v1 as tf_v1
        tf_v1.keras.experimental.export_saved_model(model, export_saved_model)
    else:
        model.save(outfile)
    if verify_model:
        verify(model, infile)


if __name__ == '__main__':
    from fire import Fire
    Fire(main)<|MERGE_RESOLUTION|>--- conflicted
+++ resolved
@@ -684,9 +684,6 @@
     outputs = [tensors[o.name] for o in onnx_model.graph.output]
     return tf.keras.models.Model(model_inputs, outputs)
 
-<<<<<<< HEAD
-def main(infile, outfile=None, export_saved_model=False, make_tflite_compatible=False):
-=======
 
 def verify(keras_model, onnx_model_file, decimals=2):
     import onnxruntime
@@ -728,8 +725,7 @@
             print(e)
 
 
-def main(infile, outfile=None, export_saved_model=False, verify_model=True):
->>>>>>> 063f44e0
+def main(infile, outfile=None, export_saved_model=False, verify_model=True, make_tflite_compatible=False):
     if outfile is None:
         outfile = infile[:-5] if infile[-5:] == '.onnx' else infile
         outfile += '.h5'
